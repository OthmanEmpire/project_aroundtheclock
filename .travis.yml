dist: "bionic"
language: python

### JOBS THAT ARE ASSIGNED TO DEFAULT 'TEST' STAGE.

python:
  - "3.6"
  - "3.7"

install:
  - pip install -r requirements_python.txt
  - pip install -r test/requirements/requirements_python.txt
script: pytest --cov=test/
after_success: codecov

### JOBS THAT ARE ASSIGNED TO 'Deploy' STAGE.

jobs:
  include:
    - stage: "Deploy"
      python: "3.7"
      os: "linux"
      before_install:
        - sudo apt-get update
        - sudo chmod o+rx /home/travis
        - sudo chmod o+rwx -R /home/travis/build/OthmanEmpire
      install:
        - sudo ./bin/install.sh
        - ./test/requirements/requirements_linux.sh
      script:
        - bats ./test/test_deployment.sh
<<<<<<< HEAD

### EXTRA CONFIGURATION

notifications:
  email:
    recipients: oz.alikhan@gmail.com
    on_success: always
    on_failure: always
=======

### EXTRA CONFIGURATION

notifications:
  email:
    recipients: oz.alikhan@gmail.com
    on_success: always
    on_failure: always

branches:
  only:
    - master
    - develop
>>>>>>> 9a7ce101
<|MERGE_RESOLUTION|>--- conflicted
+++ resolved
@@ -29,16 +29,6 @@
         - ./test/requirements/requirements_linux.sh
       script:
         - bats ./test/test_deployment.sh
-<<<<<<< HEAD
-
-### EXTRA CONFIGURATION
-
-notifications:
-  email:
-    recipients: oz.alikhan@gmail.com
-    on_success: always
-    on_failure: always
-=======
 
 ### EXTRA CONFIGURATION
 
@@ -51,5 +41,4 @@
 branches:
   only:
     - master
-    - develop
->>>>>>> 9a7ce101
+    - develop